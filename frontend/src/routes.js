--- conflicted
+++ resolved
@@ -10,7 +10,6 @@
 import Icon from "@mui/material/Icon";
 import ProtectedComponent from "components/ProtectedComponent";
 
-<<<<<<< HEAD
 const routes = [
 	// Main app routes (protected)
 	{
@@ -51,8 +50,6 @@
 	},
 ];
 
-=======
->>>>>>> c3ba7e6b
 export const getRoutes = () => {
 	const token = localStorage.getItem("token");
 	const loggedIn = !!token;
@@ -132,51 +129,6 @@
 			component: <ProtectedComponent component={<LogDetails />} />,
 			protected: true,
 		},
-		{
-			type: "collapse",
-			name: "Tables",
-			key: "tables",
-			icon: <Icon fontSize="small">table_view</Icon>,
-			route: "/tables",
-			component: <ProtectedComponent component={<Tables />} />,
-			protected: true,
-		},
-		{
-			type: "collapse",
-			name: "Billing",
-			key: "billing",
-			icon: <Icon fontSize="small">receipt_long</Icon>,
-			route: "/billing",
-			component: <ProtectedComponent component={<Billing />} />,
-			protected: true,
-		},
-		{
-			type: "collapse",
-			name: "RTL",
-			key: "rtl",
-			icon: <Icon fontSize="small">format_textdirection_r_to_l</Icon>,
-			route: "/rtl",
-			component: <ProtectedComponent component={<RTL />} />,
-			protected: true,
-		},
-		{
-			type: "collapse",
-			name: "Notifications",
-			key: "notifications",
-			icon: <Icon fontSize="small">notifications</Icon>,
-			route: "/notifications",
-			component: <ProtectedComponent component={<Notifications />} />,
-			protected: true,
-		},
-		{
-			type: "collapse",
-			name: "Profile",
-			key: "profile",
-			icon: <Icon fontSize="small">person</Icon>,
-			route: "/profile",
-			component: <ProtectedComponent component={<Profile />} />,
-			protected: true,
-		},
 
 		// Authentication routes (public)
 		{
