require("dotenv").config();

const express = require("express");
const http = require("http");
const WebSocket = require("ws");
const cors = require("cors");
const mongoose = require("mongoose");
const { Pool } = require("pg");

// Import Route Modules
const authRouter = require("./routes/authRoutes");
const carRouter = require("./routes/carRoutes");
const alertRouter = require("./routes/alertRoutes");
const deviceRouter = require("./routes/deviceRoutes");
const serviceRequestRouter = require("./routes/serviceRequestRoutes");

const app = express();
app.use(cors());
app.use(express.json());

const server = http.createServer(app);
const wss = new WebSocket.Server({ server });

// --- Configuration ---
const PORT = process.env.PORT || 5000;
const MONGO_URI = process.env.MONGO_URI;
const JWT_SECRET = process.env.JWT_SECRET;

if (!JWT_SECRET) {
	console.error(
		"CRITICAL ERROR: JWT_SECRET environment variable is not set."
	);
	process.exit(1);
}

// PostgreSQL Pool
const pgPool = new Pool({
	user: process.env.PG_USER,
	host: process.env.PG_HOST,
	database: process.env.PG_DATABASE,
	password: process.env.PG_PASSWORD,
	port: process.env.PG_PORT,
});

pgPool
	.connect()
	.then((client) => {
		console.log("✅ Connected to PostgreSQL successfully.");
		client.release();
	})
	.catch((err) => {
		console.error("❌ Failed to connect to PostgreSQL:", err.message);
	});

// --- MongoDB Connection ---
mongoose
	.connect(MONGO_URI)
	.then(() => console.log("✅ Connected to MongoDB successfully."))
	.catch((err) => console.error("❌ Failed to connect to MongoDB:", err.message));

// --- Database Middleware ---
app.use((req, res, next) => {
	req.db = {
		pgPool,
		mongoose,
		JWT_SECRET: process.env.JWT_SECRET,
	};
	next();
});

// --- Routes ---
app.use("/api/auth", authRouter);
app.use("/api/cars", carRouter);
<<<<<<< HEAD
app.use("/api/alerts", alertRouter);
=======
app.use("/api/devices", deviceRouter);
app.use("/api/serviceRequests", serviceRequestRouter);
// app.use("/api/alerts", alertRouter);
>>>>>>> f25ae9e1

// --- WebSocket Server (For CARLA/IoT Real-Time Data Ingestion) ---
//  Just a AI gen Place holder, will need IoT part will handle this
wss.on("connection", (ws, req) => {
	console.log("[WS] New CARLA Agent Connected.");

	let carId = "CAR1000"; // Assuming a default car for unauthenticated agents
	let connectedCar = null;

	ws.on("message", (message) => {
		(async () => {
			try {
				const data = JSON.parse(message);

				if (!connectedCar) {
					connectedCar = await getSmartCarById(carId);
					if (connectedCar) {
						console.log(
							`[WS] Agent identified as ${carId}. Status set to Online.`
						);
						ws.send(
							JSON.stringify({
								status: "Connected",
								carId: carId,
							})
						);
					} else {
						console.error(
							`[WS] Could not find registered car ${carId}. Closing connection.`
						);
						ws.close();
						return;
					}
				}

				// --- Core Logic: Process Incoming Data ---

				// A. Handle Telemetry (Location/Heartbeat)
				if (data.type === "telemetry") {
					const updatedCar = await updateCarTelemetry(
						carId,
						data.lat,
						data.lon,
						"Online"
					);

					// Send updated status to all connected web dashboards (React)
					broadcastCarStatus(updatedCar);
				}

				// B. Handle Audio Event Detection
				if (data.type === "audio_event") {
					const newAlert = await logAudioAlert({
						carId,
						type: data.event,
						classification: data.classification,
						confidence: data.confidence,
					});

					// Immediately notify frontend dashboards of the critical alert
					broadcastAlert(newAlert);
				}
			} catch (error) {
				console.error(
					"[WS] Error processing message/DB:",
					error.message
				);
			}
		})();
	});

	ws.on("close", async () => {
		if (connectedCar && connectedCar.car_id) {
			await updateCarTelemetry(
				connectedCar.car_id,
				connectedCar.current_latitude,
				connectedCar.current_longitude,
				"Offline"
			);
			console.log(
				`[WS] Agent ${connectedCar.car_id} disconnected. Status set to Offline.`
			);
			broadcastCarStatus({ ...connectedCar, status: "Offline" });
		}
	});
});

/** Broadcasts a new critical alert to all connected WebSocket clients (dashboards). */
//  Just a AI gen Place holder, will need IoT part will handle this

function broadcastAlert(alertData) {
	const payload = JSON.stringify({
		topic: "new_alert",
		data: alertData,
	});
	wss.clients.forEach((client) => {
		if (client.readyState === WebSocket.OPEN) {
			client.send(payload);
		}
	});
}

// --- Start Server ---
server.listen(PORT, () => {
	console.log(`\n--- Smart Car Backend Running ---`);
	console.log(`REST API running on http://localhost:${PORT}`);
	console.log(`WebSocket Server running on ws://localhost:${PORT}`);
	console.log(`Mongo URI: ${MONGO_URI}`);
	console.log(
		`PostgreSQL DB: ${process.env.PG_DATABASE} on port ${process.env.PG_PORT}`
	);
});<|MERGE_RESOLUTION|>--- conflicted
+++ resolved
@@ -71,13 +71,11 @@
 // --- Routes ---
 app.use("/api/auth", authRouter);
 app.use("/api/cars", carRouter);
-<<<<<<< HEAD
-app.use("/api/alerts", alertRouter);
-=======
+
 app.use("/api/devices", deviceRouter);
 app.use("/api/serviceRequests", serviceRequestRouter);
-// app.use("/api/alerts", alertRouter);
->>>>>>> f25ae9e1
+app.use("/api/alerts", alertRouter);
+
 
 // --- WebSocket Server (For CARLA/IoT Real-Time Data Ingestion) ---
 //  Just a AI gen Place holder, will need IoT part will handle this
