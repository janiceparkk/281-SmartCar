{
<<<<<<< HEAD
	"name": "backend",
	"version": "1.0.0",
	"main": "index.js",
	"scripts": {
		"test": "echo \"Error: no test specified\" && exit 1"
	},
	"author": "",
	"license": "ISC",
	"keywords": [],
	"description": "",
	"dependencies": {
		"bcrypt": "^6.0.0",
		"bcryptjs": "^3.0.2",
		"body-parser": "^2.2.0",
		"cors": "^2.8.5",
		"dotenv": "^17.2.3",
		"express": "^5.1.0",
		"jsonwebtoken": "^9.0.2",
		"mongoose": "^8.19.2",
		"multer": "^2.0.2",
		"pg": "^8.16.3",
		"ws": "^8.18.3"
	},
	"devDependencies": {
		"eslint": "^9.39.1",
		"prettier": "^3.6.2"
	}
=======
  "name": "backend",
  "version": "1.0.0",
  "main": "index.js",
  "scripts": {
    "test": "echo \"Error: no test specified\" && exit 1"
  },
  "author": "",
  "license": "ISC",
  "keywords": [],
  "description": "",
  "dependencies": {
    "bcrypt": "^6.0.0",
    "bcryptjs": "^3.0.2",
    "body-parser": "^2.2.0",
    "cors": "^2.8.5",
    "dotenv": "^17.2.3",
    "express": "^5.1.0",
    "jsonwebtoken": "^9.0.2",
    "mongoose": "^8.19.2",
    "mqtt": "^5.14.1",
    "pg": "^8.16.3",
    "ws": "^8.18.3"
  },
  "devDependencies": {
    "eslint": "^9.39.1",
    "prettier": "^3.6.2"
  }
>>>>>>> 5a67a54f
}<|MERGE_RESOLUTION|>--- conflicted
+++ resolved
@@ -1,33 +1,4 @@
 {
-<<<<<<< HEAD
-	"name": "backend",
-	"version": "1.0.0",
-	"main": "index.js",
-	"scripts": {
-		"test": "echo \"Error: no test specified\" && exit 1"
-	},
-	"author": "",
-	"license": "ISC",
-	"keywords": [],
-	"description": "",
-	"dependencies": {
-		"bcrypt": "^6.0.0",
-		"bcryptjs": "^3.0.2",
-		"body-parser": "^2.2.0",
-		"cors": "^2.8.5",
-		"dotenv": "^17.2.3",
-		"express": "^5.1.0",
-		"jsonwebtoken": "^9.0.2",
-		"mongoose": "^8.19.2",
-		"multer": "^2.0.2",
-		"pg": "^8.16.3",
-		"ws": "^8.18.3"
-	},
-	"devDependencies": {
-		"eslint": "^9.39.1",
-		"prettier": "^3.6.2"
-	}
-=======
   "name": "backend",
   "version": "1.0.0",
   "main": "index.js",
@@ -55,5 +26,4 @@
     "eslint": "^9.39.1",
     "prettier": "^3.6.2"
   }
->>>>>>> 5a67a54f
 }