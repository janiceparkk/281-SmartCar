{
<<<<<<< HEAD
	"name": "backend",
	"version": "1.0.0",
	"main": "index.js",
	"scripts": {
		"test": "echo \"Error: no test specified\" && exit 1"
	},
	"author": "",
	"license": "ISC",
	"keywords": [],
	"description": "",
	"dependencies": {
		"bcrypt": "^6.0.0",
		"bcryptjs": "^3.0.2",
		"body-parser": "^2.2.0",
		"cors": "^2.8.5",
		"dotenv": "^17.2.3",
		"express": "^5.1.0",
		"express-session": "^1.18.2",
		"jsonwebtoken": "^9.0.2",
		"mongoose": "^8.19.2",
		"passport": "^0.7.0",
		"passport-google-oauth20": "^2.0.0",
		"passport-google-oidc": "^0.1.0",
		"pg": "^8.16.3",
		"ws": "^8.18.3"
	},
	"devDependencies": {
		"@types/express-session": "^1.18.2",
		"@types/passport": "^1.0.17",
		"eslint": "^9.39.1",
		"prettier": "^3.6.2"
	}
=======
  "name": "backend",
  "version": "1.0.0",
  "main": "index.js",
  "scripts": {
    "test": "echo \"Error: no test specified\" && exit 1"
  },
  "author": "",
  "license": "ISC",
  "keywords": [],
  "description": "",
  "dependencies": {
    "bcrypt": "^6.0.0",
    "bcryptjs": "^3.0.2",
    "body-parser": "^2.2.0",
    "cors": "^2.8.5",
    "dotenv": "^17.2.3",
    "express": "^5.1.0",
    "jsonwebtoken": "^9.0.2",
    "mongoose": "^8.19.2",
    "mqtt": "^5.14.1",
    "pg": "^8.16.3",
    "ws": "^8.18.3"
  },
  "devDependencies": {
    "eslint": "^9.39.1",
    "prettier": "^3.6.2"
  }
>>>>>>> 5a67a54f
}<|MERGE_RESOLUTION|>--- conflicted
+++ resolved
@@ -1,38 +1,4 @@
 {
-<<<<<<< HEAD
-	"name": "backend",
-	"version": "1.0.0",
-	"main": "index.js",
-	"scripts": {
-		"test": "echo \"Error: no test specified\" && exit 1"
-	},
-	"author": "",
-	"license": "ISC",
-	"keywords": [],
-	"description": "",
-	"dependencies": {
-		"bcrypt": "^6.0.0",
-		"bcryptjs": "^3.0.2",
-		"body-parser": "^2.2.0",
-		"cors": "^2.8.5",
-		"dotenv": "^17.2.3",
-		"express": "^5.1.0",
-		"express-session": "^1.18.2",
-		"jsonwebtoken": "^9.0.2",
-		"mongoose": "^8.19.2",
-		"passport": "^0.7.0",
-		"passport-google-oauth20": "^2.0.0",
-		"passport-google-oidc": "^0.1.0",
-		"pg": "^8.16.3",
-		"ws": "^8.18.3"
-	},
-	"devDependencies": {
-		"@types/express-session": "^1.18.2",
-		"@types/passport": "^1.0.17",
-		"eslint": "^9.39.1",
-		"prettier": "^3.6.2"
-	}
-=======
   "name": "backend",
   "version": "1.0.0",
   "main": "index.js",
@@ -50,15 +16,20 @@
     "cors": "^2.8.5",
     "dotenv": "^17.2.3",
     "express": "^5.1.0",
+    "express-session": "^1.18.2",
     "jsonwebtoken": "^9.0.2",
     "mongoose": "^8.19.2",
     "mqtt": "^5.14.1",
+    "passport": "^0.7.0",
+    "passport-google-oauth20": "^2.0.0",
+    "passport-google-oidc": "^0.1.0",
     "pg": "^8.16.3",
     "ws": "^8.18.3"
   },
   "devDependencies": {
+    "@types/express-session": "^1.18.2",
+    "@types/passport": "^1.0.17",
     "eslint": "^9.39.1",
     "prettier": "^3.6.2"
   }
->>>>>>> 5a67a54f
 }