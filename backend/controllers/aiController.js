--- conflicted
+++ resolved
@@ -41,14 +41,9 @@
 
 	} catch (error) {
 		console.error("[aiController] Error processing audio:", error.message);
-<<<<<<< HEAD
-		return res.status(500).json({ message: "An internal error occurred during audio analysis." });
-
-=======
 		return res.status(500).json({
 			message: "An internal error occurred during audio analysis.",
 		});
->>>>>>> b75910fc
 	} finally {
 		// Clean up the temporary file
 		fs.unlink(tempFilePath, (err) => {
